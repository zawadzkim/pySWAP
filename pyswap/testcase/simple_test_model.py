import pyswap as psp


def _make_simple_test_model():
    # Generate empty model instance
    ml = psp.Model()

    # Metadata
    meta = psp.components.Metadata(
        author="markvdbrink",
        institution="Wageningen University",
        email="mark.vandenbrink@wur.nl",
        project="02_DrainageDevelopment",
        swap_ver="4.2",
    )
    ml.metadata = meta

    # General model settings
    simset = psp.components.simsettings.GeneralSettings(
        swscre=1,  # Print simulation progression
        swerror=1,  # Print error messages
        tstart="2000-01-01",
        tend="2000-12-31",
        nprintday=1,  # number of output times a day
        swmonth=1,  # monthly output
        # period=1,  # daily output, swmonth=0
        swyrvar=0,  # specify output for .bal and .blc file, unnecessary buth required by SWAP
        datefix="31 12",  # specify output for .bal and .blc file, unnecessary buth required by SWAP
        extensions=["csv", "csv_tz"],  # type of output files
        inlist_csv=[
            "watbal",
            "etterms",
            "crop",
        ],  # check SWAPtools for more options
        inlist_csv_tz=["wc", "h", "o2top", "rwu"],
    )
    ml.generalsettings = simset

    richardsettings = psp.components.simsettings.RichardsSettings(
        swkmean=1,  # Use weighted mean of hydraulic conductivity
        swkimpl=0,  # Do not update hydraulic conductivity within iteration
        dtmin=1e-6,  # minimum time step [d]
        dtmax=0.04,  # maximum time step [d]
        gwlconv=100.0,  # Maximum difference of groundwater level between iterations [cm]
        critdevh1cp=1e-3,  # Maximum relative difference in pressure heads per compartment
        critdevh2cp=1e-2,  # Maximum absolute difference in pressure heads per compartment
        critdevponddt=1e-4,  # Maximum water balance error of ponding layer [cm]
        maxit=30,  # Maximum number of iterations
        maxbacktr=5,  # Maximum number of backtracking cycles within an iteration cycle
    )
    ml.richardsettings = richardsettings

    # Meteorology
    ## metfile
    metfile = psp.components.meteorology.metfile_from_knmi(
        metfil="260.met",
        stations=["260"],
        start="2000-01-01",
        end="2000-12-31",
    )

    meteo = psp.components.meteorology.Meteorology(
        metfile=metfile,
        lat=52.0,
        alt=2,  # [m]
        altw=2.0,  # altitude of wind measurements [m]
        swetr=0,  # Use Penman-Monteith, not ETref
        angstroma=0.25,  # Angstrom coefficient a (Allen et al, 1998)
        angstromb=0.50,  # Angstrom coefficient b (Allen et al, 1998)
        swmetdetail=0,  # daily data
        swdivide=1,  # divide E and T using PM
        swrain=0,  # Use only daily rainfall amounts, not intensity TODO
        swetsine=0,  # Do not distribute Tp and Ep over the day using a sine wave
    )

    ml.meteorology = meteo

    # Initial soil moisture content
    soilmoisture = psp.components.soilwater.SoilMoisture(
        swinco=2,  # Initial soil moisture in static equilibirum with initial groundwater level
        gwli=-85.0,  # Initial groundwater level [cm]
    )
    ml.soilmoisture = soilmoisture

    # Surface flow
    surfaceflow = psp.components.soilwater.SurfaceFlow(
        swrunon=0,  # No runon
        swpondmx=0,  # Constant ponding threshold
        pondmx=0.2,  # Minimum ponding thickness for runoff to occur [cm]
        rsro=0.5,  # resistance to runoff [d]
        rsroexp=1.0,  # exponent of drainage equation for runoff
    )
    ml.surfaceflow = surfaceflow

    # Soil evaporation
    evaporation = psp.components.soilwater.Evaporation(
        swcfbs=0,  # Do not use soil factor to calculate Epot from ETref, unneccesary but required by SWAP
        swredu=2,  # Darcy + Boesten/Stroosnijder for reduction potential soil evaporation top layer
        cofredbo=0.54,  # Reduction factor Boesten/Stroosnijder for potential soil evaporation
        rsoil=150.0,  # Minimum soil resistance to evaporation [s/m]
    )
    ml.evaporation = evaporation

<<<<<<< HEAD
    # Soil profile properties
    ## Get soil profile from dutch database
    soilprofiles_db = psp.db.SoilProfilesDB()
    soil_profile = soilprofiles_db.get_profile(
        bofek_cluster=3015,  # Zwak lemig zand, grasland
    )
    soil_discr = soil_profile.get_swapinput_profile(
        discretisation_depths=[50, 30, 60, 60, 100],
        discretisation_compheights=[1, 2, 5, 10, 20],
    )

    soilprofile = psp.components.soilwater.SoilProfile(
        swsophy=0,  # MVG functions
        swhyst=0,  # No hysteresis
        swmacro=0,  # No preferential flow
        soilprofile=soil_discr,
        soilhydrfunc=soil_profile.get_swapinput_hydraulic_params(),
    )
=======
    soil_profile = psp.components.soilwater.SOILPROFILE.create({
        "ISUBLAY": [1, 2, 3, 4],
        "ISOILLAY": [1, 1, 2, 2],
        "HSUBLAY": [10.0, 20.0, 30.0, 140.0],
        "HCOMP": [1.0, 5.0, 5.0, 10.0],
        "NCOMP": [10, 4, 6, 14],
    })

    soil_hydraulic_functions = psp.components.soilwater.SOILHYDRFUNC.create({
        "ORES": [0.01, 0.02],
        "OSAT": [0.42, 0.38],
        "ALFA": [0.0276, 0.0213],
        "NPAR": [1.491, 1.951],
        "KSATFIT": [12.52, 12.68],
        "LEXP": [-1.060, 0.168],
        "ALFAW": [0.0542, 0.0426],
        "H_ENPR": [0.0, 0.0],
        "KSATEXM": [12.52, 12.68],
        "BDENS": [1315.0, 1315.0],
    })

    soilprofile = psp.components.soilwater.SoilProfile(
        swsophy=0,
        soilprofile=soil_profile,
        swhyst=0,
        tau=0.2,
        soilhydrfunc=soil_hydraulic_functions,
        swmacro=0,
    )

>>>>>>> 15a456a0
    ml.soilprofile = soilprofile

    # Bottom boundary condition
    bottom_boundary = psp.components.boundary.BottomBoundary(
        swbbcfile=0,  # Do not specify in separate file
        swbotb=6,  # Bottom flux equals zero
    )
    ml.bottomboundary = bottom_boundary

    # Crop settings
    ## Crop preparation settings
    maize_prep = psp.components.crop.Preparation(
        swprep=0, swsow=0, swgerm=0, dvsend=3.0, swharv=0
    )

    ## Crop development settings
    dvs = [0.0, 0.3, 0.5, 0.7, 1.0, 1.4, 2.0]

<<<<<<< HEAD
    ## LAI
    maize_gctb = psp.components.crop.GCTB.create({
        "DVS": dvs,
        "LAI": [0.05, 0.14, 0.61, 4.10, 5.00, 5.80, 5.20],
    })

    ## Crop height
    maize_cftb = psp.components.crop.CFTB.create({
=======
    ## Crop height
    maize_chtb = psp.components.crop.CFTB.create({
>>>>>>> 15a456a0
        "DVS": dvs,
        "CH": [1.0, 15.0, 40.0, 140.0, 170.0, 180.0, 175.0],
    })

<<<<<<< HEAD
    ## Root density as function of depth TODO
=======
    ## Root density as function of depth
>>>>>>> 15a456a0
    maize_rdctb = psp.components.crop.RDCTB.create({
        "RRD": [0.0, 1.0],
        "RDENS": [1.0, 0.0],
    })

<<<<<<< HEAD
    ## Root depth TODO: echt zo diep?
    maize_rdtb = psp.components.crop.RDTB.create({
        "DVS": [0.0, 0.3, 0.5, 0.7, 1.0, 2.0],
        "RD": [5.0, 20.0, 50.0, 80.0, 90.0, 100.0],
    })

    ## Fixed crop growing duration
    maize_cropdev_settings = psp.components.crop.CropDevelopmentSettingsFixed(
        idev=1,  # Fixed crop growing duration
        lcc=168,  # duration crop growing period [d]
        kdif=0.6,  # Diffuse light extinction coefficient
        kdir=0.75,  # Direct light extinction coefficient
        swgc=1,  # Use LAI
        gctb=maize_gctb,
        swcf=2,  # Use crop height
        cftb=maize_cftb,
        albedo=0.23,
        rsc=61.0,  # minimum canopy resistance [s/m] ???? = 1/v? TODO
        rsw=0.0,  # Canopy resistance for intercepted water [s/m]
        swrd=1,  # Root growth depends on development stage
        rdtb=maize_rdtb,
        rdctb=maize_rdctb,
    )

=======
    ### Get WOFOST parameters for maize from database
    db_wofost = psp.db.WOFOSTCropDB()
    maize_wofostparams = db_wofost.load_crop_file("maize").get_variety(
        "Grain_maize_201"
    )

    ### Define other parameters
    maize_cropdev_settings = psp.components.crop.CropDevelopmentSettingsWOFOST(
        # Wofost parameters for maize
        wofost_variety=maize_wofostparams,
        # Evaporation parameters
        swcf=2,  # Use crop height
        chtb=maize_chtb,
        albedo=0.2,  # Albedo of the crop
        rsc=167.0,  # Minimum canopy resistance [s/m]
        rsw=0.0,  # Canopy resistance of intercepted water [s/m]
        # Initial values
        laiem=0.04836,  # LAI at emergence [m2/m2]
        # Green surface area
        ssa=0.0,  # Specific leaf area [ha/kg]
        # Assimilation
        kdif=0.6,  # Extinction coefficient for diffuse light
        kdir=0.75,  # Extinction coefficient for direct light
        eff=0.45,  # Light use efficiency [ka/ha/hr/(J m2 s)]
        # Root development
        rdc=100.0,  # Maximum root depth [cm]
        swrd=2,  # Root depth depends on maximum daily increase
        swdmi2rd=0,  # Rooting depth increase depends on assimilate availability
        rdctb=maize_rdctb,
    )

    ### Get parameters from WOFOST database
    maize_cropdev_settings.update_from_wofost()

    ## Test update function -> validation is triggered
    maize_cropdev_settings = maize_cropdev_settings.update({
        "RSC": 0.0
    })

>>>>>>> 15a456a0
    ## Oxygen stress
    maize_ox_stress = psp.components.crop.OxygenStress(
        swoxygen=1,  # Feddes stress function
        swwrtnonox=0,  # Do not stop root development when anaerobic conditions occur
        hlim1=-15.0,  # no RWU at higher h
        hlim2u=-30.0,  # optimal RWU at lower h, upper layer
        hlim2l=-30.0,  # optimal RWU at lower h, lower layer
    )

    ## Drought stress
    maize_dr_stress = psp.components.crop.DroughtStress(
        swdrought=1,  # Feddes stress function
        hlim3h=-325.0,  # h below which RWU reduction starts at high Tpot
        hlim3l=-600.0,  # h below which RWU reduction starts at low Tpot
        hlim4=-8000.0,  # No RWU at h below this value
        adcrh=0.5,  # High Tpot [cm]
        adcrl=0.1,  # Low Tpot [cm]
    )

    ## Interception
    maize_interception = psp.components.crop.Interception(
        swinter=1,  # method for agricultural crops
        cofab=0.25,  # max interception amount [cm]
    )

    ## Maize crop file
    crpmaize = psp.components.crop.CropFile(
        name="maizes",
        prep=maize_prep,
        cropdev_settings=maize_cropdev_settings,
        oxygenstress=maize_ox_stress,
        droughtstress=maize_dr_stress,
        interception=maize_interception,
    )

    ## Crop rotation
    croprotation = psp.components.crop.CROPROTATION.create({
        "CROPSTART": ["2000-05-01"],
        "CROPEND": ["2000-10-15"],
        "CROPFIL": ["'maizes'"],
<<<<<<< HEAD
        "CROPTYPE": [1],
=======
        "CROPTYPE": [2],
>>>>>>> 15a456a0
    })

    # ## No irrigation
    # irrigation = psp.components.crop.Irrigation(
    #     swirr=0,  # No irrigation
    # )

    ## Final crop file
    crop = psp.components.crop.Crop(
        swcrop=1,  # Simulate crop
        rds=40.0,  # Maximum rooting depth [cm]
        croprotation=croprotation,
        cropfiles={"maizes": crpmaize},
    )
    ml.crop = crop

    # Lateral drainage
    ## Freeboard over time
    datowltb1 = psp.components.drainage.DATOWLTB1.create({
        "DATOWL1": ["2000-01-01", "2000-12-31"],
        "LEVEL1": [-80.0, -80.0],
    })

    ## Drainage flux
    flux = psp.components.drainage.Flux(
        drares1=100,  # d
        infres1=1e5,  # d
        swallo1=3,  # only drainage is allowed
        l1=50.0,  # drain spacing [m], to allow for vertical distribution
        zbotdr1=-85.0,  # bottom of drainage medium [cm]
        swdtyp1=2,  # type is open channel
        datowltb1=datowltb1,  # drainage level
    )

    ## Drainage file
    dra = psp.components.drainage.DraFile(
        dramet=3,  # Use resistance
<<<<<<< HEAD
        swdivd=1,  # Calculate vertical distribution of drainage flux TODO does it matter?
        cofani=[1.0, 1.0, 1.0, 1.0],  # anisotropy factor
        swdislay=0,  # No adjustment top layer TODO
        nrlevs=1,  # Number of levels
        swtopnrsrf=0,  # No adjustment bottom discharge layer TODO
        swintfl=0,  # No interflow in highest drainage level TODO
=======
        swdivd=1,  # Calculate vertical distribution of drainage flux
        cofani=[1.0, 1.0],  # anisotropy factor
        swdislay=0,  # No adjustment top layer
        nrlevs=1,  # Number of levels
        swtopnrsrf=0,  # No adjustment bottom discharge layer
        swintfl=0,  # No interflow in highest drainage level
>>>>>>> 15a456a0
        fluxes=flux,
    )

    # Drainage defition
    drainage = psp.components.drainage.Drainage(
        swdra=1,  # Simulate drainage with basic routine
        drafile=dra,
    )
    ml.lateraldrainage = drainage

    # Heat flow
    # Soil textures for each physical layer
    soiltextures = psp.components.transport.SOILTEXTURES.create({
<<<<<<< HEAD
        "PSAND": [0.87, 0.89, 0.89, 0.91],
        "PSILT": [0.1, 0.08, 0.08, 0.06],
        "PCLAY": [0.03, 0.03, 0.03, 0.03],
        "ORGMAT": [0.057, 0.022, 0.01, 0.003],
    })  # TODO: get from soil database
=======
        "PSAND": [0.87, 0.89],
        "PSILT": [0.1, 0.08],
        "PCLAY": [0.03, 0.03],
        "ORGMAT": [0.057, 0.022],
    })
>>>>>>> 15a456a0

    # Initial soil temperatures; source: WWL
    initsoiltemp = psp.components.transport.INITSOILTEMP.create({
        "ZH": [-10.0, -40.0, -70.0, -95.0],
        "TSOIL": [12.0, 12.0, 10.0, 9.0],
    })

    heatflow = psp.components.transport.HeatFlow(
        swhea=1,  # Simulate heat flow in soil
        swcalt=2,  # Use the numerical method
        swtopbhea=1,  # Air temperature is top boundary condition
        swbotbhea=1,  # No heat flux in bottom boundary
        initsoiltemp=initsoiltemp,
        soiltextures=soiltextures,
    )
    ml.heatflow = heatflow

    return ml


if __name__ == "__main__":
    ml = _make_simple_test_model()
    ml.run()<|MERGE_RESOLUTION|>--- conflicted
+++ resolved
@@ -101,26 +101,6 @@
     )
     ml.evaporation = evaporation
 
-<<<<<<< HEAD
-    # Soil profile properties
-    ## Get soil profile from dutch database
-    soilprofiles_db = psp.db.SoilProfilesDB()
-    soil_profile = soilprofiles_db.get_profile(
-        bofek_cluster=3015,  # Zwak lemig zand, grasland
-    )
-    soil_discr = soil_profile.get_swapinput_profile(
-        discretisation_depths=[50, 30, 60, 60, 100],
-        discretisation_compheights=[1, 2, 5, 10, 20],
-    )
-
-    soilprofile = psp.components.soilwater.SoilProfile(
-        swsophy=0,  # MVG functions
-        swhyst=0,  # No hysteresis
-        swmacro=0,  # No preferential flow
-        soilprofile=soil_discr,
-        soilhydrfunc=soil_profile.get_swapinput_hydraulic_params(),
-    )
-=======
     soil_profile = psp.components.soilwater.SOILPROFILE.create({
         "ISUBLAY": [1, 2, 3, 4],
         "ISOILLAY": [1, 1, 2, 2],
@@ -151,7 +131,6 @@
         swmacro=0,
     )
 
->>>>>>> 15a456a0
     ml.soilprofile = soilprofile
 
     # Bottom boundary condition
@@ -170,59 +149,18 @@
     ## Crop development settings
     dvs = [0.0, 0.3, 0.5, 0.7, 1.0, 1.4, 2.0]
 
-<<<<<<< HEAD
-    ## LAI
-    maize_gctb = psp.components.crop.GCTB.create({
-        "DVS": dvs,
-        "LAI": [0.05, 0.14, 0.61, 4.10, 5.00, 5.80, 5.20],
-    })
-
-    ## Crop height
-    maize_cftb = psp.components.crop.CFTB.create({
-=======
     ## Crop height
     maize_chtb = psp.components.crop.CFTB.create({
->>>>>>> 15a456a0
         "DVS": dvs,
         "CH": [1.0, 15.0, 40.0, 140.0, 170.0, 180.0, 175.0],
     })
 
-<<<<<<< HEAD
-    ## Root density as function of depth TODO
-=======
     ## Root density as function of depth
->>>>>>> 15a456a0
     maize_rdctb = psp.components.crop.RDCTB.create({
         "RRD": [0.0, 1.0],
         "RDENS": [1.0, 0.0],
     })
 
-<<<<<<< HEAD
-    ## Root depth TODO: echt zo diep?
-    maize_rdtb = psp.components.crop.RDTB.create({
-        "DVS": [0.0, 0.3, 0.5, 0.7, 1.0, 2.0],
-        "RD": [5.0, 20.0, 50.0, 80.0, 90.0, 100.0],
-    })
-
-    ## Fixed crop growing duration
-    maize_cropdev_settings = psp.components.crop.CropDevelopmentSettingsFixed(
-        idev=1,  # Fixed crop growing duration
-        lcc=168,  # duration crop growing period [d]
-        kdif=0.6,  # Diffuse light extinction coefficient
-        kdir=0.75,  # Direct light extinction coefficient
-        swgc=1,  # Use LAI
-        gctb=maize_gctb,
-        swcf=2,  # Use crop height
-        cftb=maize_cftb,
-        albedo=0.23,
-        rsc=61.0,  # minimum canopy resistance [s/m] ???? = 1/v? TODO
-        rsw=0.0,  # Canopy resistance for intercepted water [s/m]
-        swrd=1,  # Root growth depends on development stage
-        rdtb=maize_rdtb,
-        rdctb=maize_rdctb,
-    )
-
-=======
     ### Get WOFOST parameters for maize from database
     db_wofost = psp.db.WOFOSTCropDB()
     maize_wofostparams = db_wofost.load_crop_file("maize").get_variety(
@@ -262,7 +200,6 @@
         "RSC": 0.0
     })
 
->>>>>>> 15a456a0
     ## Oxygen stress
     maize_ox_stress = psp.components.crop.OxygenStress(
         swoxygen=1,  # Feddes stress function
@@ -303,11 +240,7 @@
         "CROPSTART": ["2000-05-01"],
         "CROPEND": ["2000-10-15"],
         "CROPFIL": ["'maizes'"],
-<<<<<<< HEAD
-        "CROPTYPE": [1],
-=======
         "CROPTYPE": [2],
->>>>>>> 15a456a0
     })
 
     # ## No irrigation
@@ -345,21 +278,12 @@
     ## Drainage file
     dra = psp.components.drainage.DraFile(
         dramet=3,  # Use resistance
-<<<<<<< HEAD
-        swdivd=1,  # Calculate vertical distribution of drainage flux TODO does it matter?
-        cofani=[1.0, 1.0, 1.0, 1.0],  # anisotropy factor
-        swdislay=0,  # No adjustment top layer TODO
-        nrlevs=1,  # Number of levels
-        swtopnrsrf=0,  # No adjustment bottom discharge layer TODO
-        swintfl=0,  # No interflow in highest drainage level TODO
-=======
         swdivd=1,  # Calculate vertical distribution of drainage flux
         cofani=[1.0, 1.0],  # anisotropy factor
         swdislay=0,  # No adjustment top layer
         nrlevs=1,  # Number of levels
         swtopnrsrf=0,  # No adjustment bottom discharge layer
         swintfl=0,  # No interflow in highest drainage level
->>>>>>> 15a456a0
         fluxes=flux,
     )
 
@@ -373,19 +297,11 @@
     # Heat flow
     # Soil textures for each physical layer
     soiltextures = psp.components.transport.SOILTEXTURES.create({
-<<<<<<< HEAD
-        "PSAND": [0.87, 0.89, 0.89, 0.91],
-        "PSILT": [0.1, 0.08, 0.08, 0.06],
-        "PCLAY": [0.03, 0.03, 0.03, 0.03],
-        "ORGMAT": [0.057, 0.022, 0.01, 0.003],
-    })  # TODO: get from soil database
-=======
         "PSAND": [0.87, 0.89],
         "PSILT": [0.1, 0.08],
         "PCLAY": [0.03, 0.03],
         "ORGMAT": [0.057, 0.022],
     })
->>>>>>> 15a456a0
 
     # Initial soil temperatures; source: WWL
     initsoiltemp = psp.components.transport.INITSOILTEMP.create({
